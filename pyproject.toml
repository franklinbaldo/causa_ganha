--- conflicted
+++ resolved
@@ -1,4 +1,3 @@
-<<<<<<< HEAD
 [project]
 name = "causa-ganha"
 version = "0.1.0"
@@ -11,6 +10,7 @@
     "google-api-python-client>=2.173.0",
     "google-auth>=2.40.3",
     "google-generativeai>=0.8.5",
+    "internetarchive>=5.4.0",
     "mkdocs>=1.6.1",
     "pandas>=2.3.0",
     "pymupdf>=1.26.1",
@@ -28,36 +28,6 @@
     "pytest>=8.4.1",
     "ruff>=0.12.0",
 ]
-=======
-[project]
-name = "causa-ganha"
-version = "0.1.0"
-description = "Add your description here"
-readme = "README.md"
-requires-python = ">=3.12"
-dependencies = [
-    "duckdb>=0.10.0",
-    "google-api-python-client>=2.173.0",
-    "google-auth>=2.40.3",
-    "google-generativeai>=0.8.5",
-    "mkdocs>=1.6.1",
-    "pandas>=2.3.0",
-    "pymupdf>=1.26.1",
-    "python-dotenv>=1.0.0",
-    "python-json-logger>=3.3.0",
-    "requests>=2.32.4",
-    "internetarchive>=5.4.0",
-    "toml>=0.10.2",
-    "trueskill>=0.4.5",
-]
-
-[dependency-groups]
-dev = [
-    "pre-commit>=4.2.0",
-    "pytest>=8.4.1",
-    "ruff>=0.12.0",
-]
 
 [tool.setuptools]
-packages = ["causaganha"]
->>>>>>> 7e1c7b86
+packages = ["causaganha"]