import hashlib
import re
import sys
from pathlib import Path


def calculate_file_hash(filepath: Path) -> str:
    """Calculates the SHA1 hash of a file's content."""
    hasher = hashlib.sha1()
    with open(filepath, "rb") as f:
        while chunk := f.read(8192):
            hasher.update(chunk)
    return hasher.hexdigest()


def update_prompt_hashes(prompts_dir: Path):
    """
    Iterates through prompt files, calculates their hash, and renames them
    if the hash is not already part of the filename.
    """
    if not prompts_dir.is_dir():
        print(f"Error: Prompts directory not found at {prompts_dir}", file=sys.stderr)
        sys.exit(1)

    renamed_files = []
    for filepath in prompts_dir.iterdir():
        if filepath.is_file() and filepath.suffix == ".txt":
            # Check if the file already has a hash in its name
            # Pattern: <name>-<hash>.txt
            match = re.match(r"^(.*?)-([0-9a-fA-F]{8,40})\.txt$", filepath.name)

            if match:
                # File already has a hash, verify it
<<<<<<< HEAD

=======
                match.group(1)
>>>>>>> 5d316d1a
                existing_hash = match.group(2)
                current_content_hash = calculate_file_hash(filepath)

                if existing_hash != current_content_hash:
                    print(
                        f"Warning: Content of {filepath.name} has changed but hash in filename does not match. Renaming to reflect new content.",
                        file=sys.stderr,
                    )
                    # Proceed to rename with new hash
                else:
                    # Hash matches, no action needed
                    continue

            # If no hash or hash mismatch, calculate and rename
            base_name = filepath.stem  # Name without .txt
            content_hash = calculate_file_hash(filepath)
            short_hash = content_hash[:8]  # Use first 8 chars for brevity

            new_name = f"{base_name}-{short_hash}{filepath.suffix}"
            new_filepath = filepath.with_name(new_name)

            if filepath != new_filepath:
                print(f"Renaming '{filepath.name}' to '{new_filepath.name}'")
                filepath.rename(new_filepath)
                renamed_files.append(new_filepath)

    if renamed_files:
        print(
            "\nPrompt files were renamed. Please update your config.toml to reflect the new filenames.",
            file=sys.stderr,
        )
        sys.exit(1)  # Exit with error to signal that config needs update
    else:
        print("No prompt files needed renaming.")


if __name__ == "__main__":
    # Assuming the script is run from the project root or from .git/hooks
    # Adjust prompts_dir_path as necessary
    prompts_dir_path = Path("prompts")
    update_prompt_hashes(prompts_dir_path)<|MERGE_RESOLUTION|>--- conflicted
+++ resolved
@@ -31,11 +31,7 @@
 
             if match:
                 # File already has a hash, verify it
-<<<<<<< HEAD
-
-=======
                 match.group(1)
->>>>>>> 5d316d1a
                 existing_hash = match.group(2)
                 current_content_hash = calculate_file_hash(filepath)
 
