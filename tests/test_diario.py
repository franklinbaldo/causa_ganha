<<<<<<< HEAD
# ruff: noqa: E402
=======
>>>>>>> 5d316d1a
"""
Tests for the Diario dataclass implementation.
"""

import unittest
from datetime import date
from pathlib import Path
import json
import sys

<<<<<<< HEAD
=======
from models.diario import Diario  # Moved to top
from tribunais import (
    get_adapter,
    is_tribunal_supported,
    list_supported_tribunals,
)  # Moved to top
# Specific import for testing can remain if not causing E402, or also moved.
# from tribunais.tjro.adapter import TJROAdapter

>>>>>>> 5d316d1a
# Add src directory to path for testing
PROJECT_ROOT = Path(__file__).resolve().parent.parent
SRC_PATH = PROJECT_ROOT / "src"
if str(SRC_PATH) not in sys.path:
    sys.path.insert(0, str(SRC_PATH))

<<<<<<< HEAD
from models.diario import Diario
from tribunais import get_adapter, is_tribunal_supported, list_supported_tribunals

=======
>>>>>>> 5d316d1a

class TestDiario(unittest.TestCase):
    """Test the Diario dataclass."""

    def test_diario_creation(self):
        """Test creating a basic Diario object."""
        diario = Diario(
            tribunal="tjro",
            data=date(2025, 6, 26),
            url="https://tjro.jus.br/test.pdf",
            filename="test.pdf",
        )

        self.assertEqual(diario.tribunal, "tjro")
        self.assertEqual(diario.data, date(2025, 6, 26))
        self.assertEqual(diario.url, "https://tjro.jus.br/test.pdf")
        self.assertEqual(diario.filename, "test.pdf")
        self.assertEqual(diario.status, "pending")
        self.assertEqual(diario.display_name, "TJRO - 2025-06-26")

    def test_queue_item_conversion(self):
        """Test converting Diario to queue item format."""
        diario = Diario(
            tribunal="tjro",
            data=date(2025, 6, 26),
            url="https://tjro.jus.br/test.pdf",
            filename="test.pdf",
            status="downloaded",
            metadata={"test": "value"},
        )

        queue_item = diario.queue_item

        self.assertEqual(queue_item["url"], "https://tjro.jus.br/test.pdf")
        self.assertEqual(queue_item["date"], "2025-06-26")
        self.assertEqual(queue_item["tribunal"], "tjro")
        self.assertEqual(queue_item["filename"], "test.pdf")
        self.assertEqual(queue_item["status"], "downloaded")
        self.assertEqual(queue_item["metadata"], {"test": "value"})

    def test_from_queue_item(self):
        """Test creating Diario from queue item data."""
        queue_data = {
            "url": "https://tjro.jus.br/test.pdf",
            "date": "2025-06-26",
            "tribunal": "tjro",
            "filename": "test.pdf",
            "status": "analyzed",
<<<<<<< HEAD
            "metadata": json.dumps({"test": "value"}),
=======
            "metadata": json.dumps(
                {"test": "value"}
            ),  # metadata in DB is TEXT (json string)
>>>>>>> 5d316d1a
            "ia_identifier": "test-identifier",
            "arquivo_path": "/path/to/file.pdf",
        }

        diario = Diario.from_queue_item(queue_data)

        self.assertEqual(diario.tribunal, "tjro")
        self.assertEqual(diario.data, date(2025, 6, 26))
        self.assertEqual(diario.url, "https://tjro.jus.br/test.pdf")
        self.assertEqual(diario.filename, "test.pdf")
        self.assertEqual(diario.status, "analyzed")
<<<<<<< HEAD
        self.assertEqual(diario.metadata, {"test": "value"})
=======
        self.assertEqual(
            diario.metadata, {"test": "value"}
        )  # from_queue_item should parse JSON string
>>>>>>> 5d316d1a
        self.assertEqual(diario.ia_identifier, "test-identifier")
        self.assertEqual(str(diario.pdf_path), "/path/to/file.pdf")

    def test_update_status(self):
        """Test updating diario status and metadata."""
        diario = Diario(
            tribunal="tjro", data=date(2025, 6, 26), url="https://tjro.jus.br/test.pdf"
        )

        diario.update_status("downloaded", pdf_path=Path("/test/path.pdf"))

        self.assertEqual(diario.status, "downloaded")
        self.assertEqual(diario.pdf_path, Path("/test/path.pdf"))

    def test_dict_conversion(self):
        """Test converting to/from dictionary."""
        original = Diario(
            tribunal="tjro",
            data=date(2025, 6, 26),
            url="https://tjro.jus.br/test.pdf",
            filename="test.pdf",
            pdf_path=Path("/test/path.pdf"),
            metadata={"test": "value"},
        )

<<<<<<< HEAD
        # Convert to dict and back
=======
>>>>>>> 5d316d1a
        dict_data = original.to_dict()
        restored = Diario.from_dict(dict_data)

        self.assertEqual(original.tribunal, restored.tribunal)
        self.assertEqual(original.data, restored.data)
        self.assertEqual(original.url, restored.url)
        self.assertEqual(original.filename, restored.filename)
        self.assertEqual(original.pdf_path, restored.pdf_path)
        self.assertEqual(original.metadata, restored.metadata)


class TestTribunalRegistry(unittest.TestCase):
    """Test the tribunal registry system."""

    def test_supported_tribunals(self):
        """Test tribunal support checking."""
        supported = list_supported_tribunals()

        self.assertIn("tjro", supported)
        self.assertTrue(is_tribunal_supported("tjro"))
        self.assertFalse(is_tribunal_supported("nonexistent"))

    def test_get_adapter(self):
        """Test getting tribunal adapter."""
        adapter = get_adapter("tjro")
<<<<<<< HEAD

=======
        from tribunais.tjro.adapter import TJROAdapter  # Import here to check type

        self.assertIsInstance(adapter, TJROAdapter)
>>>>>>> 5d316d1a
        self.assertEqual(adapter.tribunal_code, "tjro")
        self.assertIsNotNone(adapter.discovery)
        self.assertIsNotNone(adapter.downloader)
        self.assertIsNotNone(adapter.analyzer)

    def test_unsupported_tribunal(self):
        """Test error handling for unsupported tribunal."""
        with self.assertRaises(ValueError):
            get_adapter("nonexistent")


class TestTJROIntegration(unittest.TestCase):
    """Test TJRO-specific implementations."""

    def test_tjro_discovery_properties(self):
        """Test TJRO discovery basic properties."""
        from tribunais.tjro.discovery import TJRODiscovery

        discovery = TJRODiscovery()
        self.assertEqual(discovery.tribunal_code, "tjro")
        self.assertEqual(
            discovery.TJRO_BASE_URL, "https://www.tjro.jus.br/diario_oficial/"
        )

    def test_tjro_adapter_creation(self):
        """Test creating TJRO adapter."""
        adapter = get_adapter("tjro")
<<<<<<< HEAD

        # Test that we can create a diario (without actual network call)
        # This tests the basic interface without requiring network access
        date(2025, 6, 26)

        # The create_diario method would normally call discovery.get_diario_url()
        # but we can test the adapter structure
=======
        from tribunais.tjro.adapter import TJROAdapter

        self.assertIsInstance(adapter, TJROAdapter)

>>>>>>> 5d316d1a
        self.assertEqual(adapter.tribunal_code, "tjro")
        self.assertTrue(hasattr(adapter, "create_diario"))
        self.assertTrue(hasattr(adapter, "process_diario"))


if __name__ == "__main__":
    unittest.main()<|MERGE_RESOLUTION|>--- conflicted
+++ resolved
@@ -1,7 +1,3 @@
-<<<<<<< HEAD
-# ruff: noqa: E402
-=======
->>>>>>> 5d316d1a
 """
 Tests for the Diario dataclass implementation.
 """
@@ -12,8 +8,6 @@
 import json
 import sys
 
-<<<<<<< HEAD
-=======
 from models.diario import Diario  # Moved to top
 from tribunais import (
     get_adapter,
@@ -23,19 +17,12 @@
 # Specific import for testing can remain if not causing E402, or also moved.
 # from tribunais.tjro.adapter import TJROAdapter
 
->>>>>>> 5d316d1a
 # Add src directory to path for testing
 PROJECT_ROOT = Path(__file__).resolve().parent.parent
 SRC_PATH = PROJECT_ROOT / "src"
 if str(SRC_PATH) not in sys.path:
     sys.path.insert(0, str(SRC_PATH))
 
-<<<<<<< HEAD
-from models.diario import Diario
-from tribunais import get_adapter, is_tribunal_supported, list_supported_tribunals
-
-=======
->>>>>>> 5d316d1a
 
 class TestDiario(unittest.TestCase):
     """Test the Diario dataclass."""
@@ -84,13 +71,9 @@
             "tribunal": "tjro",
             "filename": "test.pdf",
             "status": "analyzed",
-<<<<<<< HEAD
-            "metadata": json.dumps({"test": "value"}),
-=======
             "metadata": json.dumps(
                 {"test": "value"}
             ),  # metadata in DB is TEXT (json string)
->>>>>>> 5d316d1a
             "ia_identifier": "test-identifier",
             "arquivo_path": "/path/to/file.pdf",
         }
@@ -102,13 +85,9 @@
         self.assertEqual(diario.url, "https://tjro.jus.br/test.pdf")
         self.assertEqual(diario.filename, "test.pdf")
         self.assertEqual(diario.status, "analyzed")
-<<<<<<< HEAD
-        self.assertEqual(diario.metadata, {"test": "value"})
-=======
         self.assertEqual(
             diario.metadata, {"test": "value"}
         )  # from_queue_item should parse JSON string
->>>>>>> 5d316d1a
         self.assertEqual(diario.ia_identifier, "test-identifier")
         self.assertEqual(str(diario.pdf_path), "/path/to/file.pdf")
 
@@ -134,10 +113,6 @@
             metadata={"test": "value"},
         )
 
-<<<<<<< HEAD
-        # Convert to dict and back
-=======
->>>>>>> 5d316d1a
         dict_data = original.to_dict()
         restored = Diario.from_dict(dict_data)
 
@@ -163,13 +138,9 @@
     def test_get_adapter(self):
         """Test getting tribunal adapter."""
         adapter = get_adapter("tjro")
-<<<<<<< HEAD
-
-=======
         from tribunais.tjro.adapter import TJROAdapter  # Import here to check type
 
         self.assertIsInstance(adapter, TJROAdapter)
->>>>>>> 5d316d1a
         self.assertEqual(adapter.tribunal_code, "tjro")
         self.assertIsNotNone(adapter.discovery)
         self.assertIsNotNone(adapter.downloader)
@@ -197,20 +168,10 @@
     def test_tjro_adapter_creation(self):
         """Test creating TJRO adapter."""
         adapter = get_adapter("tjro")
-<<<<<<< HEAD
-
-        # Test that we can create a diario (without actual network call)
-        # This tests the basic interface without requiring network access
-        date(2025, 6, 26)
-
-        # The create_diario method would normally call discovery.get_diario_url()
-        # but we can test the adapter structure
-=======
         from tribunais.tjro.adapter import TJROAdapter
 
         self.assertIsInstance(adapter, TJROAdapter)
 
->>>>>>> 5d316d1a
         self.assertEqual(adapter.tribunal_code, "tjro")
         self.assertTrue(hasattr(adapter, "create_diario"))
         self.assertTrue(hasattr(adapter, "process_diario"))
