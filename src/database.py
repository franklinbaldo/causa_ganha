--- conflicted
+++ resolved
@@ -3,373 +3,17 @@
 import pandas as pd
 from pathlib import Path
 from typing import List, Dict, Optional, Any
-<<<<<<< HEAD
-import json
-import logging
-# MigrationRunner is no longer imported or used directly here.
-=======
 import json  # Ensure json is imported
 import logging
 from datetime import datetime  # Ensure datetime is imported for now()
 import uuid  # For generating IDs
 
 # MigrationRunner will be imported in a dedicated migration function
->>>>>>> 5d316d1a
 # from migration_runner import MigrationRunner
 
 logger = logging.getLogger(__name__)
 
 
-<<<<<<< HEAD
-class CausaGanhaDB:
-    """
-    Classe unificada para gerenciar todos os dados do CausaGanha em DuckDB.
-    Schema is now created directly in connect() if tables don't exist.
-    """
-
-    SCHEMA_STATEMENTS = [
-        # From 001_init.sql
-        """CREATE TABLE IF NOT EXISTS ratings (
-            advogado_id VARCHAR PRIMARY KEY,
-            mu DOUBLE NOT NULL DEFAULT 25.0,
-            sigma DOUBLE NOT NULL DEFAULT 8.333,
-            total_partidas INTEGER NOT NULL DEFAULT 0,
-            created_at TIMESTAMP DEFAULT CURRENT_TIMESTAMP,
-            updated_at TIMESTAMP DEFAULT CURRENT_TIMESTAMP
-        );""",
-        """CREATE TABLE IF NOT EXISTS partidas (
-            id INTEGER,
-            data_partida DATE NOT NULL,
-            numero_processo VARCHAR NOT NULL,
-            equipe_a_ids JSON NOT NULL,
-            equipe_b_ids JSON NOT NULL,
-            ratings_equipe_a_antes JSON NOT NULL,
-            ratings_equipe_b_antes JSON NOT NULL,
-            resultado_partida VARCHAR CHECK (resultado_partida IN ('win_a', 'win_b', 'draw')),
-            ratings_equipe_a_depois JSON NOT NULL,
-            ratings_equipe_b_depois JSON NOT NULL,
-            created_at TIMESTAMP DEFAULT CURRENT_TIMESTAMP
-        );""",
-        """CREATE TABLE IF NOT EXISTS pdf_metadata (
-            id INTEGER,
-            filename VARCHAR NOT NULL,
-            download_date DATE NOT NULL,
-            original_url TEXT NOT NULL,
-            size_bytes BIGINT NOT NULL,
-            sha256_hash CHAR(64) UNIQUE NOT NULL,
-            archive_identifier VARCHAR,
-            archive_url TEXT,
-            upload_status VARCHAR DEFAULT 'pending' CHECK (upload_status IN ('pending', 'uploaded', 'failed')),
-            upload_date TIMESTAMP,
-            extraction_status VARCHAR DEFAULT 'pending' CHECK (extraction_status IN ('pending', 'processing', 'completed', 'failed')),
-            decisions_extracted INTEGER DEFAULT 0,
-            created_at TIMESTAMP DEFAULT CURRENT_TIMESTAMP,
-            updated_at TIMESTAMP DEFAULT CURRENT_TIMESTAMP
-        );""",
-        """CREATE TABLE IF NOT EXISTS decisoes (
-            id INTEGER,
-            numero_processo VARCHAR NOT NULL, -- This will store UUIDs after PII changes
-            pdf_source_id INTEGER,
-            json_source_file VARCHAR,
-            extraction_timestamp TIMESTAMP,
-            polo_ativo JSON NOT NULL, -- JSON of UUIDs
-            polo_passivo JSON NOT NULL, -- JSON of UUIDs
-            advogados_polo_ativo JSON NOT NULL, -- JSON of UUIDs (for full lawyer strings)
-            advogados_polo_passivo JSON NOT NULL, -- JSON of UUIDs (for full lawyer strings)
-            tipo_decisao VARCHAR,
-            resultado VARCHAR,
-            data_decisao DATE,
-            resumo TEXT,
-            texto_completo TEXT,
-            raw_json_data JSON, -- JSON of PII-replaced decision data
-            processed_for_trueskill BOOLEAN DEFAULT FALSE,
-            partida_id INTEGER,
-            validation_status VARCHAR DEFAULT 'pending' CHECK (validation_status IN ('pending', 'valid', 'invalid')),
-            validation_errors TEXT,
-            created_at TIMESTAMP DEFAULT CURRENT_TIMESTAMP
-        );""",
-        """CREATE TABLE IF NOT EXISTS json_files (
-            id INTEGER,
-            filename VARCHAR NOT NULL UNIQUE,
-            file_path VARCHAR NOT NULL,
-            file_size_bytes BIGINT,
-            sha256_hash CHAR(64),
-            extraction_date DATE,
-            source_pdf_filename VARCHAR,
-            total_decisions INTEGER DEFAULT 0,
-            valid_decisions INTEGER DEFAULT 0,
-            processing_status VARCHAR DEFAULT 'pending' CHECK (processing_status IN ('pending', 'processing', 'completed', 'failed', 'archived')),
-            processed_at TIMESTAMP,
-            error_message TEXT,
-            archived_to_duckdb BOOLEAN DEFAULT FALSE,
-            original_file_deleted BOOLEAN DEFAULT FALSE,
-            created_at TIMESTAMP DEFAULT CURRENT_TIMESTAMP,
-            updated_at TIMESTAMP DEFAULT CURRENT_TIMESTAMP
-        );""",
-        """CREATE TABLE IF NOT EXISTS pdfs (
-            id INTEGER PRIMARY KEY,
-            filename VARCHAR NOT NULL,
-            date_published DATE NOT NULL,
-            sha256_hash CHAR(64) UNIQUE NOT NULL,
-            ia_identifier VARCHAR UNIQUE,
-            ia_url TEXT,
-            upload_status VARCHAR DEFAULT 'pending' CHECK (upload_status IN ('pending', 'uploaded', 'failed')),
-            upload_date TIMESTAMP,
-            file_size_bytes BIGINT, -- This column was added in 003, ensure it's here
-            created_at TIMESTAMP DEFAULT CURRENT_TIMESTAMP,
-            updated_at TIMESTAMP DEFAULT CURRENT_TIMESTAMP,
-            -- Columns from 003 migration for pdfs table
-            discovery_queue_id INTEGER,
-            download_duration_ms INTEGER,
-            processing_status TEXT DEFAULT 'pending'
-        );""",
-        # Indexes from 001_init.sql
-        "CREATE INDEX IF NOT EXISTS idx_partidas_data ON partidas(data_partida);",
-        "CREATE INDEX IF NOT EXISTS idx_partidas_processo ON partidas(numero_processo);",
-        "CREATE INDEX IF NOT EXISTS idx_pdf_metadata_hash ON pdf_metadata(sha256_hash);",
-        "CREATE INDEX IF NOT EXISTS idx_pdf_metadata_date ON pdf_metadata(download_date);",
-        "CREATE INDEX IF NOT EXISTS idx_decisoes_processo ON decisoes(numero_processo);",
-        "CREATE INDEX IF NOT EXISTS idx_decisoes_pdf ON decisoes(pdf_source_id);",
-        "CREATE INDEX IF NOT EXISTS idx_decisoes_trueskill ON decisoes(processed_for_trueskill);",
-        "CREATE INDEX IF NOT EXISTS idx_json_files_status ON json_files(processing_status);",
-        "CREATE INDEX IF NOT EXISTS idx_pdfs_hash ON pdfs(sha256_hash);",
-        "CREATE INDEX IF NOT EXISTS idx_pdfs_date ON pdfs(date_published);",
-        # Views from 001_init.sql (and updated in 002)
-        # The estatisticas_gerais view is updated in 002, so we use the 002 version.
-        # ranking_atual view from 001:
-        """CREATE OR REPLACE VIEW ranking_atual AS
-            SELECT
-                advogado_id, mu, sigma, mu - 3 * sigma as conservative_skill,
-                total_partidas,
-                ROW_NUMBER() OVER (ORDER BY mu DESC) as ranking_mu,
-                ROW_NUMBER() OVER (ORDER BY mu - 3 * sigma DESC) as ranking_conservative
-            FROM ratings WHERE total_partidas > 0 ORDER BY mu DESC;
-        """,
-        # From 002_archived_databases.sql
-        """CREATE TABLE IF NOT EXISTS archived_databases (
-            id INTEGER PRIMARY KEY,
-            snapshot_date DATE NOT NULL,
-            archive_type VARCHAR(20) NOT NULL CHECK (archive_type IN ('weekly', 'monthly', 'quarterly')),
-            ia_identifier VARCHAR(100) NOT NULL UNIQUE,
-            ia_url TEXT NOT NULL,
-            file_size_bytes BIGINT NOT NULL,
-            sha256_hash CHAR(64) NOT NULL,
-            total_lawyers INTEGER,
-            total_matches INTEGER,
-            total_decisions INTEGER,
-            upload_status VARCHAR(20) DEFAULT 'pending' CHECK (upload_status IN ('pending', 'uploading', 'completed', 'failed')),
-            upload_started_at TIMESTAMP,
-            upload_completed_at TIMESTAMP,
-            error_message TEXT,
-            created_at TIMESTAMP DEFAULT CURRENT_TIMESTAMP,
-            updated_at TIMESTAMP DEFAULT CURRENT_TIMESTAMP
-        );""",
-        "CREATE INDEX IF NOT EXISTS idx_archived_databases_date ON archived_databases(snapshot_date);",
-        "CREATE INDEX IF NOT EXISTS idx_archived_databases_type ON archived_databases(archive_type);",
-        "CREATE INDEX IF NOT EXISTS idx_archived_databases_status ON archived_databases(upload_status);",
-        "CREATE INDEX IF NOT EXISTS idx_archived_databases_ia_id ON archived_databases(ia_identifier);",
-        # estatisticas_gerais view from 002 (this replaces the one from 001)
-        """CREATE OR REPLACE VIEW estatisticas_gerais AS
-            SELECT
-                (SELECT COUNT(*) FROM ratings) as total_advogados,
-                (SELECT COUNT(*) FROM ratings WHERE total_partidas > 0) as advogados_ativos,
-                (SELECT AVG(mu) FROM ratings WHERE total_partidas > 0) as mu_medio,
-                (SELECT AVG(sigma) FROM ratings WHERE total_partidas > 0) as sigma_medio,
-                (SELECT MAX(total_partidas) FROM ratings) as max_partidas,
-                (SELECT COUNT(*) FROM partidas) as total_partidas,
-                (SELECT COUNT(*) FROM pdf_metadata) as total_pdfs, /* This table might be deprecated by 'pdfs' */
-                (SELECT COUNT(*) FROM pdf_metadata WHERE upload_status = 'uploaded') as pdfs_arquivados,
-                (SELECT COUNT(*) FROM decisoes) as total_decisoes,
-                (SELECT COUNT(*) FROM decisoes WHERE validation_status = 'valid') as decisoes_validas,
-                (SELECT COUNT(*) FROM json_files) as total_json_files, /* This table might be deprecated */
-                (SELECT COUNT(*) FROM json_files WHERE processing_status = 'completed') as json_files_processados,
-                (SELECT COUNT(*) FROM pdfs) as total_pdfs_ia,
-                (SELECT COUNT(*) FROM pdfs WHERE upload_status = 'uploaded') as pdfs_ia_uploaded,
-                (SELECT COUNT(*) FROM archived_databases) as total_database_archives,
-                (SELECT COUNT(*) FROM archived_databases WHERE upload_status = 'completed') as database_archives_completed,
-                (SELECT MAX(snapshot_date) FROM archived_databases WHERE upload_status = 'completed') as latest_archive_date;
-        """,
-        # archive_status view from 002
-        """CREATE OR REPLACE VIEW archive_status AS
-            SELECT
-                snapshot_date, archive_type, ia_identifier, ia_url,
-                ROUND(file_size_bytes / 1024.0 / 1024.0, 2) as file_size_mb,
-                total_lawyers, total_matches, total_decisions, upload_status, upload_completed_at,
-                CASE WHEN upload_completed_at IS NOT NULL THEN
-                    ROUND(EXTRACT('epoch' FROM upload_completed_at - upload_started_at) / 60.0, 1)
-                ELSE NULL END as upload_duration_minutes,
-                created_at
-            FROM archived_databases ORDER BY snapshot_date DESC;
-        """,
-        # From 003_queue_system.sql
-        """CREATE TABLE IF NOT EXISTS pdf_discovery_queue (
-            id INTEGER PRIMARY KEY, url TEXT NOT NULL UNIQUE, date TEXT NOT NULL, number TEXT, year INTEGER NOT NULL,
-            status TEXT CHECK(status IN ('pending', 'processing', 'completed', 'failed')) DEFAULT 'pending',
-            priority INTEGER DEFAULT 0, attempts INTEGER DEFAULT 0, last_attempt TIMESTAMP, error_message TEXT,
-            metadata JSON, created_at TIMESTAMP DEFAULT CURRENT_TIMESTAMP, updated_at TIMESTAMP DEFAULT CURRENT_TIMESTAMP
-        );""",
-        """CREATE TABLE IF NOT EXISTS pdf_archive_queue (
-            id INTEGER PRIMARY KEY, pdf_id INTEGER NOT NULL, local_path TEXT NOT NULL,
-            status TEXT CHECK(status IN ('pending', 'processing', 'completed', 'failed')) DEFAULT 'pending',
-            attempts INTEGER DEFAULT 0, last_attempt TIMESTAMP, error_message TEXT, ia_url TEXT, ia_item_id TEXT,
-            upload_size_bytes INTEGER, upload_duration_ms INTEGER,
-            created_at TIMESTAMP DEFAULT CURRENT_TIMESTAMP, updated_at TIMESTAMP DEFAULT CURRENT_TIMESTAMP
-        );""",
-        """CREATE TABLE IF NOT EXISTS pdf_extraction_queue (
-            id INTEGER PRIMARY KEY, pdf_id INTEGER NOT NULL, local_path TEXT NOT NULL,
-            status TEXT CHECK(status IN ('pending', 'processing', 'completed', 'failed')) DEFAULT 'pending',
-            attempts INTEGER DEFAULT 0, last_attempt TIMESTAMP, error_message TEXT, extraction_result JSON,
-            decisions_found INTEGER DEFAULT 0, processing_duration_ms INTEGER,
-            created_at TIMESTAMP DEFAULT CURRENT_TIMESTAMP, updated_at TIMESTAMP DEFAULT CURRENT_TIMESTAMP
-        );""",
-        """CREATE TABLE IF NOT EXISTS rating_processing_queue (
-            id INTEGER PRIMARY KEY, pdf_id INTEGER NOT NULL,
-            status TEXT CHECK(status IN ('pending', 'processing', 'completed', 'failed')) DEFAULT 'pending',
-            attempts INTEGER DEFAULT 0, last_attempt TIMESTAMP, error_message TEXT,
-            decisions_processed INTEGER DEFAULT 0, ratings_updated INTEGER DEFAULT 0, matches_created INTEGER DEFAULT 0,
-            processing_duration_ms INTEGER, created_at TIMESTAMP DEFAULT CURRENT_TIMESTAMP, updated_at TIMESTAMP DEFAULT CURRENT_TIMESTAMP
-        );""",
-        """CREATE TABLE IF NOT EXISTS queue_processing_log (
-            id INTEGER PRIMARY KEY, queue_type TEXT NOT NULL, queue_item_id INTEGER NOT NULL, action TEXT NOT NULL,
-            message TEXT, processing_duration_ms INTEGER, created_at TIMESTAMP DEFAULT CURRENT_TIMESTAMP
-        );""",
-        # Indexes from 003
-        "CREATE INDEX IF NOT EXISTS idx_discovery_queue_status_priority ON pdf_discovery_queue(status, priority DESC);",
-        "CREATE INDEX IF NOT EXISTS idx_discovery_queue_date ON pdf_discovery_queue(date);",
-        "CREATE INDEX IF NOT EXISTS idx_discovery_queue_year ON pdf_discovery_queue(year);",
-        "CREATE INDEX IF NOT EXISTS idx_discovery_queue_url ON pdf_discovery_queue(url);",
-        "CREATE INDEX IF NOT EXISTS idx_archive_queue_status ON pdf_archive_queue(status);",
-        "CREATE INDEX IF NOT EXISTS idx_archive_queue_pdf_id ON pdf_archive_queue(pdf_id);",
-        "CREATE INDEX IF NOT EXISTS idx_extraction_queue_status ON pdf_extraction_queue(status);",
-        "CREATE INDEX IF NOT EXISTS idx_extraction_queue_pdf_id ON pdf_extraction_queue(pdf_id);",
-        "CREATE INDEX IF NOT EXISTS idx_rating_queue_status ON rating_processing_queue(status);",
-        "CREATE INDEX IF NOT EXISTS idx_rating_queue_pdf_id ON rating_processing_queue(pdf_id);",
-        "CREATE INDEX IF NOT EXISTS idx_processing_log_queue_type ON queue_processing_log(queue_type);",
-        "CREATE INDEX IF NOT EXISTS idx_processing_log_created_at ON queue_processing_log(created_at);",
-        # Views from 003
-        """CREATE VIEW IF NOT EXISTS queue_summary AS
-            SELECT 'discovery' as queue_type, COUNT(*) as total_items, SUM(CASE WHEN status = 'pending' THEN 1 ELSE 0 END) as pending, SUM(CASE WHEN status = 'processing' THEN 1 ELSE 0 END) as processing, SUM(CASE WHEN status = 'completed' THEN 1 ELSE 0 END) as completed, SUM(CASE WHEN status = 'failed' THEN 1 ELSE 0 END) as failed, MIN(created_at) as oldest_item, MAX(created_at) as newest_item FROM pdf_discovery_queue
-            UNION ALL SELECT 'archive' as queue_type, COUNT(*) as total_items, SUM(CASE WHEN status = 'pending' THEN 1 ELSE 0 END) as pending, SUM(CASE WHEN status = 'processing' THEN 1 ELSE 0 END) as processing, SUM(CASE WHEN status = 'completed' THEN 1 ELSE 0 END) as completed, SUM(CASE WHEN status = 'failed' THEN 1 ELSE 0 END) as failed, MIN(created_at) as oldest_item, MAX(created_at) as newest_item FROM pdf_archive_queue
-            UNION ALL SELECT 'extraction' as queue_type, COUNT(*) as total_items, SUM(CASE WHEN status = 'pending' THEN 1 ELSE 0 END) as pending, SUM(CASE WHEN status = 'processing' THEN 1 ELSE 0 END) as processing, SUM(CASE WHEN status = 'completed' THEN 1 ELSE 0 END) as completed, SUM(CASE WHEN status = 'failed' THEN 1 ELSE 0 END) as failed, MIN(created_at) as oldest_item, MAX(created_at) as newest_item FROM pdf_extraction_queue
-            UNION ALL SELECT 'ratings' as queue_type, COUNT(*) as total_items, SUM(CASE WHEN status = 'pending' THEN 1 ELSE 0 END) as pending, SUM(CASE WHEN status = 'processing' THEN 1 ELSE 0 END) as processing, SUM(CASE WHEN status = 'completed' THEN 1 ELSE 0 END) as completed, SUM(CASE WHEN status = 'failed' THEN 1 ELSE 0 END) as failed, MIN(created_at) as oldest_item, MAX(created_at) as newest_item FROM rating_processing_queue;
-        """,
-        """CREATE VIEW IF NOT EXISTS failed_queue_items AS
-            SELECT 'discovery' as queue_type, id, date as item_date, url as item_identifier, attempts, error_message, last_attempt, created_at FROM pdf_discovery_queue WHERE status = 'failed'
-            UNION ALL SELECT 'archive' as queue_type, aq.id, p.date_published as item_date, aq.local_path as item_identifier, aq.attempts, aq.error_message, aq.last_attempt, aq.created_at FROM pdf_archive_queue aq JOIN pdfs p ON aq.pdf_id = p.id WHERE aq.status = 'failed'
-            UNION ALL SELECT 'extraction' as queue_type, eq.id, p.date_published as item_date, eq.local_path as item_identifier, eq.attempts, eq.error_message, eq.last_attempt, eq.created_at FROM pdf_extraction_queue eq JOIN pdfs p ON eq.pdf_id = p.id WHERE eq.status = 'failed'
-            UNION ALL SELECT 'ratings' as queue_type, rq.id, p.date_published as item_date, CAST(rq.pdf_id AS TEXT) as item_identifier, rq.attempts, rq.error_message, rq.last_attempt, rq.created_at FROM rating_processing_queue rq JOIN pdfs p ON rq.pdf_id = p.id WHERE rq.status = 'failed'
-            ORDER BY last_attempt DESC;
-        """,
-        # From 004_pii_decode_map.sql - Making pii_uuid the PRIMARY KEY
-        """CREATE TABLE IF NOT EXISTS pii_decode_map (
-            pii_uuid VARCHAR(36) PRIMARY KEY,
-            original_value TEXT NOT NULL,
-            value_for_uuid_ref TEXT NOT NULL,
-            pii_type VARCHAR(50) NOT NULL,
-            created_at TIMESTAMP DEFAULT CURRENT_TIMESTAMP
-        );""",
-        # Index on pii_uuid is created by PRIMARY KEY. Index on ref_type is still useful.
-        "CREATE INDEX IF NOT EXISTS idx_pii_decode_map_ref_type ON pii_decode_map(value_for_uuid_ref, pii_type);",
-        # Schema version table (manual management if needed, or remove if not versioning at all)
-        """CREATE TABLE IF NOT EXISTS schema_version (
-                version INTEGER PRIMARY KEY, name VARCHAR NOT NULL, description TEXT,
-                applied_at TIMESTAMP DEFAULT CURRENT_TIMESTAMP
-        );"""
-        # Note: The job_queue table is defined in models/diario.py's CausaGanhaDB methods
-        # It is not part of the SCHEMA_STATEMENTS here. If it should be, it needs to be added.
-        # For now, assuming its creation is handled elsewhere or not part of this core schema setup.
-        # Let's add it for completeness if it's a core table.
-        # It seems `queue_diario` in this file tries to insert into `job_queue`.
-        # This table is NOT defined in any of the migrations 001-004.
-        # This is a pre-existing issue. I will add its definition here based on its usage.
-        """CREATE TABLE IF NOT EXISTS job_queue (
-            url TEXT PRIMARY KEY,
-            date TEXT,
-            tribunal TEXT,
-            filename TEXT,
-            metadata JSON,
-            status TEXT,
-            ia_identifier TEXT,
-            arquivo_path TEXT,
-            created_at TIMESTAMP DEFAULT CURRENT_TIMESTAMP,
-            updated_at TIMESTAMP DEFAULT CURRENT_TIMESTAMP
-        );""",
-    ]
-
-    def __init__(self, db_path: Path = Path("data/causaganha.duckdb")):
-        self.db_path = db_path
-        self.conn = None
-        # The 'migrations' directory is no longer needed for schema setup
-        # self.migrations_dir = Path(__file__).resolve().parent.parent / "migrations"
-
-    def __enter__(self):
-        self.connect()
-        return self
-
-    def __exit__(self, exc_type, exc_val, exc_tb):
-        self.close()
-
-    def _create_tables_if_not_exist(self):
-        """Creates all tables defined in SCHEMA_STATEMENTS if they don't exist."""
-        if not self.conn:
-            logger.error("Database connection not established. Cannot create tables.")
-            raise ConnectionError("Database connection not established.")
-        try:
-            for stmt_idx, statement in enumerate(self.SCHEMA_STATEMENTS):
-                logger.debug(
-                    f"Executing schema statement {stmt_idx + 1}/{len(self.SCHEMA_STATEMENTS)}: {statement[:100]}..."
-                )
-                self.conn.execute(statement)
-            self.conn.commit()  # Ensure all schema changes are committed
-            logger.info("All schema statements executed successfully.")
-        except Exception as e:
-            logger.error(f"Error executing schema statement: {e}", exc_info=True)
-            # Attempt to rollback if transaction was started by execute many, though DuckDB DDL is often auto-committed
-            try:
-                self.conn.rollback()
-            except Exception as rb_e:
-                logger.error(f"Rollback failed after schema error: {rb_e}")
-            raise
-
-    def connect(self):
-        """Conecta ao banco DuckDB e cria tabelas se não existirem."""
-        try:
-            logger.info(f"Connecting to DuckDB: {self.db_path}")
-            self.conn = duckdb.connect(str(self.db_path))
-            logger.info(
-                f"Connected to DuckDB: {self.db_path}. Ensuring schema exists..."
-            )
-            self._create_tables_if_not_exist()  # Create all tables directly
-            logger.info("Schema setup complete.")
-        except Exception as e:
-            logger.error(
-                f"Failed to connect or setup schema for DB {self.db_path}: {e}",
-                exc_info=True,
-            )
-            if self.conn:
-                try:
-                    self.conn.close()
-                except Exception as e:
-                    logger.error(f"Error closing connection: {e}")
-            self.conn = None
-            raise
-
-    def close(self):
-        """Fecha conexão com banco."""
-        if self.conn:
-            logger.info(f"Closing connection to DuckDB: {self.db_path}")
-            self.conn.close()
-            self.conn = None
-
-    # _run_migrations method is now removed.
-
-    # =====================================
-    # MÉTODOS: Ratings OpenSkill
-    # =====================================
-
-    def get_ratings(self) -> pd.DataFrame:
-        """Retorna todos os ratings ordenados por μ."""
-=======
 class DatabaseManager:
     """
     Manages database connections for DuckDB.
@@ -568,7 +212,6 @@
         return self.db_manager.get_connection()
 
     def get_ratings(self) -> pd.DataFrame:
->>>>>>> 5d316d1a
         return self.conn.execute("""
             SELECT advogado_id, mu, sigma, total_partidas,
                    mu - 3 * sigma as conservative_skill
@@ -579,37 +222,6 @@
     def update_rating(
         self, advogado_id: str, mu: float, sigma: float, increment_partidas: bool = True
     ):
-<<<<<<< HEAD
-        """Atualiza rating de um advogado. advogado_id is now expected to be a UUID."""
-        existing = self.get_rating(advogado_id)  # advogado_id is UUID
-
-        if existing:
-            if increment_partidas:
-                sql = """
-                    UPDATE ratings SET
-                        mu = ?, sigma = ?, total_partidas = total_partidas + 1,
-                        updated_at = CURRENT_TIMESTAMP
-                    WHERE advogado_id = ?
-                """
-                self.conn.execute(sql, [mu, sigma, advogado_id])
-            else:
-                sql = """
-                    UPDATE ratings SET mu = ?, sigma = ?, updated_at = CURRENT_TIMESTAMP
-                    WHERE advogado_id = ?
-                """
-                self.conn.execute(sql, [mu, sigma, advogado_id])
-        else:
-            total_partidas = 1 if increment_partidas else 0
-            sql = """
-                INSERT INTO ratings (advogado_id, mu, sigma, total_partidas, created_at, updated_at)
-                VALUES (?, ?, ?, ?, CURRENT_TIMESTAMP, CURRENT_TIMESTAMP)
-            """
-            self.conn.execute(sql, [advogado_id, mu, sigma, total_partidas])
-        self.conn.commit()
-
-    def get_rating(self, advogado_id: str) -> Optional[Dict]:
-        """Retorna rating específico de um advogado. advogado_id is UUID."""
-=======
         existing_rating = self.get_rating(advogado_id)
         if existing_rating is not None:
             if increment_partidas:
@@ -625,15 +237,10 @@
             self.conn.execute(sql, [advogado_id, mu, sigma, total_partidas])
 
     def get_rating(self, advogado_id: str) -> Optional[Dict[str, Any]]:
->>>>>>> 5d316d1a
         result = self.conn.execute(
             "SELECT advogado_id, mu, sigma, total_partidas FROM ratings WHERE advogado_id = ?",
             [advogado_id],
         ).fetchone()
-<<<<<<< HEAD
-
-=======
->>>>>>> 5d316d1a
         if result:
             return {
                 "advogado_id": result[0],
@@ -643,190 +250,6 @@
             }
         return None
 
-<<<<<<< HEAD
-    # =====================================
-    # MÉTODOS: Partidas
-    # =====================================
-
-    def add_partida(
-        self,
-        data_partida: str,
-        numero_processo: str,  # This will be a UUID
-        equipe_a_ids: List[str],  # List of lawyer UUIDs
-        equipe_b_ids: List[str],  # List of lawyer UUIDs
-        ratings_antes_a: Dict[str, tuple],  # Keys are lawyer UUIDs
-        ratings_antes_b: Dict[str, tuple],  # Keys are lawyer UUIDs
-        resultado: str,
-        ratings_depois_a: Dict[str, tuple],  # Keys are lawyer UUIDs
-        ratings_depois_b: Dict[str, tuple],  # Keys are lawyer UUIDs
-    ) -> int:
-        """Adiciona nova partida e retorna ID. numero_processo and lawyer IDs are UUIDs."""
-        max_id_result = self.conn.execute(
-            "SELECT COALESCE(MAX(id), 0) + 1 FROM partidas"
-        ).fetchone()
-        next_id = (
-            max_id_result[0] if max_id_result and max_id_result[0] is not None else 1
-        )
-
-        sql = """
-            INSERT INTO partidas (
-                id, data_partida, numero_processo, equipe_a_ids, equipe_b_ids,
-                ratings_equipe_a_antes, ratings_equipe_b_antes, resultado_partida,
-                ratings_equipe_a_depois, ratings_equipe_b_depois, created_at
-            ) VALUES (?, ?, ?, ?, ?, ?, ?, ?, ?, ?, CURRENT_TIMESTAMP)
-        """
-        try:
-            self.conn.execute(
-                sql,
-                [
-                    next_id,
-                    data_partida,
-                    numero_processo,
-                    json.dumps(equipe_a_ids),
-                    json.dumps(equipe_b_ids),
-                    json.dumps(ratings_antes_a),
-                    json.dumps(ratings_antes_b),
-                    resultado,
-                    json.dumps(ratings_depois_a),
-                    json.dumps(ratings_depois_b),
-                ],
-            )
-            self.conn.commit()
-            return next_id
-        except Exception as e:
-            logger.error(
-                f"Error adding partida for numero_processo {numero_processo}: {e}",
-                exc_info=True,
-            )
-            try:
-                self.conn.rollback()
-            except Exception as rb_e:
-                logger.error(f"Rollback failed after add_partida error: {rb_e}")
-            raise
-
-    def get_partidas(self, limit: int = None) -> pd.DataFrame:
-        sql = "SELECT * FROM partidas ORDER BY data_partida DESC"
-        if limit:
-            sql += f" LIMIT {limit}"
-        return self.conn.execute(sql).df()
-
-    # =====================================
-    # MÉTODOS: Decisões (PII-replaced)
-    # =====================================
-    def add_raw_decision(
-        self,
-        numero_processo_uuid: str,
-        polo_ativo_uuids_json: str,
-        polo_passivo_uuids_json: str,
-        advogados_polo_ativo_full_str_uuids_json: str,
-        advogados_polo_passivo_full_str_uuids_json: str,
-        resultado_original: Optional[str],
-        data_decisao_original: Optional[str],
-        raw_json_pii_replaced: str,
-        pdf_source_file: Optional[
-            str
-        ] = None,  # This might map to json_source_file if pdf filename is in json
-        json_source_file: Optional[str] = None,
-        tipo_decisao: Optional[str] = None,
-        resumo_original: Optional[str] = None,
-        texto_completo_original: Optional[str] = None,
-        validation_status: str = "pending",
-        validation_errors: Optional[str] = None,
-        extraction_timestamp: Optional[str] = None,
-        pdf_source_id: Optional[int] = None,
-        partida_id: Optional[int] = None,
-    ):
-        max_id_result = self.conn.execute(
-            "SELECT COALESCE(MAX(id), 0) + 1 FROM decisoes"
-        ).fetchone()
-        next_id = (
-            max_id_result[0] if max_id_result and max_id_result[0] is not None else 1
-        )
-
-        current_ts_iso = extraction_timestamp
-        if current_ts_iso is None:
-            from datetime import datetime, timezone
-
-            current_ts_iso = datetime.now(timezone.utc).isoformat()
-
-        sql = """
-            INSERT INTO decisoes (
-                id, numero_processo, pdf_source_id, json_source_file, extraction_timestamp,
-                polo_ativo, polo_passivo, advogados_polo_ativo, advogados_polo_passivo,
-                tipo_decisao, resultado, data_decisao, resumo, texto_completo,
-                raw_json_data, processed_for_trueskill, partida_id,
-                validation_status, validation_errors, created_at
-            ) VALUES (?, ?, ?, ?, ?, ?, ?, ?, ?, ?, ?, ?, ?, ?, ?, ?, ?, ?, ?, CURRENT_TIMESTAMP)
-        """
-        try:
-            params = [
-                next_id,
-                numero_processo_uuid,
-                pdf_source_id,
-                json_source_file,
-                current_ts_iso,
-                polo_ativo_uuids_json,
-                polo_passivo_uuids_json,
-                advogados_polo_ativo_full_str_uuids_json,
-                advogados_polo_passivo_full_str_uuids_json,
-                tipo_decisao,
-                resultado_original,
-                data_decisao_original,
-                resumo_original,
-                texto_completo_original,
-                raw_json_pii_replaced,
-                False,
-                partida_id,
-                validation_status,
-                validation_errors,
-            ]
-            self.conn.execute(sql, params)
-            self.conn.commit()
-            logger.info(
-                f"Added decision ID {next_id} (processo_uuid: {numero_processo_uuid}) to 'decisoes'."
-            )
-            return next_id
-        except Exception as e:
-            logger.error(
-                f"Error adding decision for {numero_processo_uuid} to 'decisoes': {e}",
-                exc_info=True,
-            )
-            try:
-                self.conn.rollback()
-            except Exception as rb_e:
-                logger.error(f"Rollback failed after add_raw_decision error: {rb_e}")
-            raise
-
-    # =====================================
-    # MÉTODOS: Estatísticas e Views
-    # =====================================
-
-    def get_ranking(self, limit: int = 20) -> pd.DataFrame:
-        return self.conn.execute(f"SELECT * FROM ranking_atual LIMIT {limit}").df()
-
-    def get_statistics(self) -> Dict:
-        # This method might need adjustment if the 'estatisticas_gerais' view is complex or changes.
-        # For now, assume it exists and returns expected columns.
-        try:
-            result = self.conn.execute("SELECT * FROM estatisticas_gerais").fetchone()
-            if not result:
-                return {}
-            # Get column names from cursor description
-            colnames = [desc[0] for desc in self.conn.description]
-            return dict(zip(colnames, result))
-        except Exception as e:
-            logger.error(f"Error fetching statistics: {e}", exc_info=True)
-            return {}
-
-    # =====================================
-    # MÉTODOS: Backup e Utilitários
-    # =====================================
-
-    def export_to_csv(self, output_dir: Path):
-        output_dir.mkdir(exist_ok=True)
-        # Added pii_decode_map to tables to export
-        tables_to_export = [
-=======
     def add_partida(
         self,
         data_partida: str,
@@ -891,157 +314,11 @@
     def export_to_csv(self, output_dir: Path):
         output_dir.mkdir(parents=True, exist_ok=True)
         tables = [
->>>>>>> 5d316d1a
             "ratings",
             "partidas",
             "pdf_metadata",
             "decisoes",
             "json_files",
-<<<<<<< HEAD
-            "pii_decode_map",
-            "pdfs",
-            "archived_databases",
-            "pdf_discovery_queue",
-            "pdf_archive_queue",
-            "pdf_extraction_queue",
-            "rating_processing_queue",
-            "queue_processing_log",
-        ]
-
-        existing_tables = [
-            row[0] for row in self.conn.execute("SHOW TABLES").fetchall()
-        ]
-
-        for table in tables_to_export:
-            if table in existing_tables:
-                try:
-                    df = self.conn.execute(f"SELECT * FROM {table}").df()
-                    df.to_csv(output_dir / f"{table}.csv", index=False)
-                    logger.info("Tabela %s exportada: %d registros", table, len(df))
-                except Exception as e:
-                    logger.error(f"Failed to export table {table}: {e}", exc_info=True)
-            else:
-                logger.warning(f"Table {table} not found for export, skipping.")
-        logger.info("Backup CSV completo salvo em: %s", output_dir)
-
-    def export_database_snapshot(self, output_path: Path) -> bool:
-        try:
-            logger.info("Exporting database snapshot to: %s", output_path)
-            output_path.parent.mkdir(parents=True, exist_ok=True)
-            self.conn.execute(f"EXPORT DATABASE '{output_path}' (FORMAT DUCKDB)")
-            if output_path.exists() and output_path.stat().st_size > 0:
-                size_mb = output_path.stat().st_size / (1024 * 1024)
-                logger.info("Database snapshot exported successfully: %.2f MB", size_mb)
-                return True
-            else:
-                logger.error("Export failed: output file is missing or empty")
-                return False
-        except (duckdb.Error, OSError) as e:
-            logger.error("Database export failed: %s", e, exc_info=True)
-            return False
-
-    def get_archive_statistics(
-        self,
-    ) -> Dict[str, Any]:  # Kept for compatibility, relies on get_statistics
-        return self.get_statistics()
-
-    def vacuum(self):
-        self.conn.execute("VACUUM")
-        self.conn.commit()
-        logger.info("Database vacuum concluído")
-
-    def get_db_info(self) -> Dict:
-        size_bytes = self.db_path.stat().st_size if self.db_path.exists() else 0
-        size_mb = size_bytes / (1024 * 1024)
-        return {
-            "db_path": str(self.db_path),
-            "size_bytes": size_bytes,
-            "size_mb": round(size_mb, 2),
-            "tables": self._get_table_info(),
-        }
-
-    def _get_table_info(self) -> Dict:
-        tables_info = {}
-        try:
-            all_db_tables = [
-                row[0] for row in self.conn.execute("SHOW TABLES").fetchall()
-            ]
-            for table_name in all_db_tables:
-                try:
-                    count = self.conn.execute(
-                        f"SELECT COUNT(*) FROM {table_name}"
-                    ).fetchone()[0]
-                    tables_info[table_name] = count
-                except Exception as e:
-                    tables_info[table_name] = f"Error counting: {e}"
-        except Exception as e:
-            logger.error(f"Could not SHOW TABLES: {e}", exc_info=True)
-        return tables_info
-
-    # Diario dataclass support methods (from original file, ensure they use self.conn.commit() if needed)
-    def queue_diario(self, diario) -> bool:
-        try:
-            from models.diario import Diario
-
-            if not isinstance(diario, Diario):
-                raise ValueError("Expected Diario object")
-            item = diario.queue_item
-            self.conn.execute(
-                "INSERT INTO job_queue (url, date, tribunal, filename, metadata, status, ia_identifier, arquivo_path) "
-                "VALUES (?, ?, ?, ?, ?, ?, ?, ?) ON CONFLICT (url) DO UPDATE SET status = EXCLUDED.status, updated_at = CURRENT_TIMESTAMP",
-                [
-                    item["url"],
-                    item["date"],
-                    item["tribunal"],
-                    item["filename"],
-                    json.dumps(item["metadata"]),
-                    item["status"],
-                    item["ia_identifier"],
-                    item["arquivo_path"],
-                ],
-            )
-            self.conn.commit()
-            logger.info(f"Queued diario: {diario.display_name}")
-            return True
-        except Exception as e:
-            logger.error(
-                f"Error queuing diario {getattr(diario, 'display_name', 'unknown')}: {e}",
-                exc_info=True,
-            )
-            return False
-
-    def get_diarios_by_status(self, status: str) -> List:
-        # This is a read-only method, no commit needed
-        try:
-            from models.diario import Diario
-
-            # Construct column names from a sample Diario object or define explicitly
-            # Assuming Diario.from_queue_item can handle dicts from zip(colnames, row)
-            cursor = self.conn.execute(
-                "SELECT url, date, tribunal, filename, metadata, status, ia_identifier, arquivo_path "
-                "FROM job_queue WHERE status = ? ORDER BY created_at",
-                [status],
-            )
-            colnames = [desc[0] for desc in cursor.description]
-            diarios = [
-                Diario.from_queue_item(dict(zip(colnames, row)))
-                for row in cursor.fetchall()
-            ]
-            logger.info(f"Retrieved {len(diarios)} diarios with status '{status}'")
-            return diarios
-        except Exception as e:
-            logger.error(
-                f"Error retrieving diarios with status '{status}': {e}", exc_info=True
-            )
-            return []
-
-    def update_diario_status(self, diario, new_status: str, **kwargs) -> bool:
-        try:
-            url = diario.url if hasattr(diario, "url") else str(diario)
-            update_fields = ["status = ?", "updated_at = CURRENT_TIMESTAMP"]
-            values = [new_status]
-            field_mappings = {
-=======
             "job_queue",
         ]
         for table in tables:
@@ -1253,30 +530,10 @@
             params: List[Any] = [new_status]
 
             mappings = {
->>>>>>> 5d316d1a
                 "ia_identifier": "ia_identifier",
                 "arquivo_path": "arquivo_path",
                 "pdf_path": "arquivo_path",
                 "error_message": "error_message",
-<<<<<<< HEAD
-            }
-            for key, value in kwargs.items():
-                if key in field_mappings:
-                    update_fields.append(f"{field_mappings[key]} = ?")
-                    values.append(str(value) if value else None)
-            query = f"UPDATE job_queue SET {', '.join(update_fields)} WHERE url = ?"
-            values.append(url)
-            result = self.conn.execute(query, values)
-            self.conn.commit()
-            if result.rowcount > 0:
-                logger.info(f"Updated diario status: {url} -> {new_status}")
-                return True
-            logger.warning(f"No diario found with URL for status update: {url}")
-            return False
-        except Exception as e:
-            logger.error(
-                f"Error updating diario status for {getattr(diario, 'url', diario)}: {e}",
-=======
                 "metadata": "metadata",
                 "retry_count": "retry_count",
             }
@@ -1308,33 +565,10 @@
         except Exception as e:
             logger.error(
                 f"Error updating diario status for {diario_identifier}: {e}",
->>>>>>> 5d316d1a
                 exc_info=True,
             )
             return False
 
-<<<<<<< HEAD
-    def get_diarios_by_tribunal(self, tribunal: str) -> List:
-        # Read-only, no commit
-        try:
-            from models.diario import Diario
-
-            cursor = self.conn.execute(
-                "SELECT url, date, tribunal, filename, metadata, status, ia_identifier, arquivo_path "
-                "FROM job_queue WHERE tribunal = ? ORDER BY date DESC",
-                [tribunal],
-            )
-            colnames = [desc[0] for desc in cursor.description]
-            diarios = [
-                Diario.from_queue_item(dict(zip(colnames, row)))
-                for row in cursor.fetchall()
-            ]
-            logger.info(f"Retrieved {len(diarios)} diarios for tribunal '{tribunal}'")
-            return diarios
-        except Exception as e:
-            logger.error(
-                f"Error retrieving diarios for tribunal '{tribunal}': {e}",
-=======
     def get_diarios_by_tribunal(self, tribunal_code: str) -> List[Any]:
         try:
             from models.diario import Diario
@@ -1373,46 +607,11 @@
         except Exception as e:
             logger.error(
                 f"Error retrieving diarios for tribunal '{tribunal_code}': {e}",
->>>>>>> 5d316d1a
                 exc_info=True,
             )
             return []
 
     def get_diario_statistics(self) -> Dict[str, Any]:
-<<<<<<< HEAD
-        # Read-only, no commit
-        try:
-            stats = {
-                "total_diarios": self.conn.execute(
-                    "SELECT COUNT(*) FROM job_queue"
-                ).fetchone()[0]
-            }
-            status_res = self.conn.execute(
-                "SELECT status, COUNT(*) FROM job_queue GROUP BY status ORDER BY COUNT(*) DESC"
-            ).fetchall()
-            stats["by_status"] = {status: count for status, count in status_res}
-            tribunal_res = self.conn.execute(
-                "SELECT tribunal, COUNT(*) FROM job_queue GROUP BY tribunal ORDER BY COUNT(*) DESC"
-            ).fetchall()
-            stats["by_tribunal"] = {tribunal: count for tribunal, count in tribunal_res}
-            recent_res = self.conn.execute(
-                "SELECT COUNT(*) FROM job_queue WHERE created_at >= CURRENT_DATE - INTERVAL 7 DAY"
-            ).fetchone()
-            stats["recent_activity"] = recent_res[0] if recent_res else 0
-            return stats
-        except Exception as e:
-            logger.error(f"Error getting diario statistics: {e}", exc_info=True)
-            return {}
-
-
-# Removed MigrationRunner import and _run_migrations method.
-# Schema creation is now handled by _create_tables_if_not_exist called from connect().
-# Added .commit() to DML operations where appropriate.
-# Made local imports of 'Diario' model in Diario support methods more consistent.
-# Updated get_statistics to be more robust to view changes by fetching colnames from cursor.
-# Updated _get_table_info to dynamically list tables.
-# Updated export_to_csv to dynamically list tables and handle missing ones more gracefully.
-=======
         stats: Dict[str, Any] = {
             "total_diarios": 0,
             "by_status": {},
@@ -1439,5 +638,4 @@
         except Exception as e:
             logger.error(f"Error getting diario stats: {e}", exc_info=True)
             stats["error"] = str(e)
-        return stats
->>>>>>> 5d316d1a
+        return stats