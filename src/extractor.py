--- conflicted
+++ resolved
@@ -31,23 +31,16 @@
     Extracts information from PDF files using the Gemini API.
     """
 
-<<<<<<< HEAD
-    def __init__(self, api_key: str | None = None):
-=======
     def __init__(
         self, api_key: str | None = None, model_name: str = "gemini-1.5-flash-latest"
     ):
->>>>>>> 5d316d1a
         if api_key:
             self.api_key = api_key
         else:
             self.api_key = os.getenv("GEMINI_API_KEY")
 
-<<<<<<< HEAD
-=======
         self.model_name = model_name
 
->>>>>>> 5d316d1a
         if genai and self.api_key:
             try:
                 genai.configure(api_key=self.api_key)
@@ -65,71 +58,12 @@
                 "GeminiExtractor initialized: google.generativeai imported, but API key missing. Real API calls will be skipped."
             )
             self.gemini_configured = False
-<<<<<<< HEAD
-        else:  # genai is None
-=======
         else:
->>>>>>> 5d316d1a
             logging.info(
                 "GeminiExtractor initialized: google.generativeai not imported. Real API calls will be skipped."
             )
             self.gemini_configured = False
 
-<<<<<<< HEAD
-    def _sanitize_filename(self, filename: str) -> str:
-        sanitized = re.sub(r"[^\w\.\-_]", "", filename)
-        return sanitized if sanitized else "default_filename"
-
-    def _extract_text_from_pdf(self, pdf_path: pathlib.Path) -> list[str]:
-        """Extract text from PDF using PyMuPDF (fitz) and return chunks of 10 pages each"""
-        if not fitz:
-            logging.error("PyMuPDF (fitz) not available for text extraction")
-            return []
-
-        try:
-            doc = fitz.open(str(pdf_path))
-            page_count = len(doc)
-            chunks = []
-            chunk_size = 25
-
-            overlap_size = 1  # 1 page overlap
-
-            for chunk_start in range(0, page_count, chunk_size):
-                chunk_end = min(chunk_start + chunk_size, page_count)
-                chunk_text = ""
-
-                # Add overlap from previous chunk (if not the first chunk)
-                if chunk_start > 0:
-                    overlap_start = max(0, chunk_start - overlap_size)
-                    chunk_text += "\n=== CONTINUAÇÃO DO TRECHO ANTERIOR ===\n"
-                    for page_num in range(overlap_start, chunk_start):
-                        page = doc.load_page(page_num)
-                        text = page.get_text()
-                        chunk_text += (
-                            f"\n--- PÁGINA {page_num + 1} (OVERLAP) ---\n{text}\n"
-                        )
-                    chunk_text += "\n=== NOVO TRECHO ===\n"
-
-                # Add main chunk pages
-                for page_num in range(chunk_start, chunk_end):
-                    page = doc.load_page(page_num)
-                    text = page.get_text()
-                    chunk_text += f"\n--- PÁGINA {page_num + 1} ---\n{text}\n"
-
-                chunks.append(chunk_text)
-                if chunk_start > 0:
-                    logging.info(
-                        f"Created chunk {len(chunks)}: pages {chunk_start - overlap_size + 1}-{chunk_end} (with overlap)"
-                    )
-                else:
-                    logging.info(
-                        f"Created chunk {len(chunks)}: pages {chunk_start + 1}-{chunk_end}"
-                    )
-
-            doc.close()
-            logging.info(
-                f"Successfully extracted text from {pdf_path.name} ({page_count} pages) into {len(chunks)} chunks"
-=======
     def is_configured(self) -> bool:
         """Checks if Gemini is configured and an API key is available."""
         return bool(genai and self.api_key and self.gemini_configured)
@@ -182,20 +116,11 @@
 
             logging.info(
                 f"Extracted text from {pdf_path.name} ({page_count} pages) into {len(chunks)} chunks"
->>>>>>> 5d316d1a
             )
             return chunks
 
         except (RuntimeError, OSError) as e:
             logging.error("Error extracting text from PDF %s: %s", pdf_path.name, e)
-<<<<<<< HEAD
-            if "doc" in locals():
-                try:
-                    doc.close()
-                except (RuntimeError, AttributeError):
-                    pass
-            return []
-=======
             return []
         finally:
             if doc:
@@ -205,7 +130,6 @@
                     logging.warning(
                         f"Error closing PDF document {pdf_path.name}: {e_close}"
                     )
->>>>>>> 5d316d1a
 
     def extract_and_save_json(
         self, pdf_path: str | pathlib.Path, output_json_dir: str | pathlib.Path
@@ -220,59 +144,6 @@
         output_json_dir = pathlib.Path(output_json_dir)
         output_json_dir.mkdir(parents=True, exist_ok=True)
 
-<<<<<<< HEAD
-        # Create temporary directory for processing artifacts
-        temp_dir = pathlib.Path(tempfile.mkdtemp(prefix="pdf_extraction_"))
-        logging.info(f"Using temporary directory for processing: {temp_dir}")
-
-        final_extracted_data = None
-
-        if not self.gemini_configured:
-            logging.warning(
-                f"Skipping real Gemini API call for {pdf_path.name} (Gemini not configured or API key missing). Returning dummy data structure."
-            )
-            # Dummy data structure as a fallback
-            final_extracted_data = {
-                "file_name_source": pdf_path.name,
-                "extraction_timestamp": datetime.datetime.now(
-                    datetime.timezone.utc
-                ).isoformat(),
-                "status": "dummy_data_gemini_not_configured",
-                "numero_processo": "0000000-00.0000.0.00.0000",
-                "tipo_decisao": "sentença",
-                "partes": {"requerente": ["N/A"], "requerido": ["N/A"]},
-                "advogados": {
-                    "requerente": ["N/A (OAB/UF)"],
-                    "requerido": ["N/A (OAB/UF)"],
-                },
-                "resultado": "procedente",
-                "data_decisao": "1900-01-01",
-            }
-        else:
-            logging.info(f"Attempting real Gemini API call for {pdf_path.name}")
-
-            # Extract text from PDF in chunks
-            pdf_text_chunks = self._extract_text_from_pdf(pdf_path)
-            if not pdf_text_chunks:
-                logging.error(f"Failed to extract text from {pdf_path.name}")
-                final_extracted_data = None
-            else:
-                # Save full extracted text for debugging in temp directory
-                full_text = "\n".join(pdf_text_chunks)
-                text_file_path = temp_dir / f"{pdf_path.stem}_extracted_text.txt"
-
-                try:
-                    with open(text_file_path, "w", encoding="utf-8") as f:
-                        f.write(full_text)
-                    logging.info(f"Saved extracted text to temp: {text_file_path}")
-                except (OSError, IOError) as e:
-                    logging.warning("Failed to save extracted text: %s", e)
-
-                # Process each chunk separately
-                all_decisions = []
-                all_raw_responses = []
-
-=======
         with tempfile.TemporaryDirectory(prefix="pdf_extraction_") as temp_dir_str:
             temp_dir = pathlib.Path(temp_dir_str)
             logging.info(f"Using temporary directory for processing: {temp_dir}")
@@ -314,7 +185,6 @@
                     return None
 
                 model = genai.GenerativeModel(self.model_name)
->>>>>>> 5d316d1a
                 prompt = """Este é o texto extraído do Diário da Justiça. Analise o conteúdo e extraia APENAS decisões de acórdãos e sentenças que tenham RESULTADO definido (procedente, improcedente, etc). IGNORE despachos administrativos.
 
 SEMPRE retorne um array JSON válido. Exemplos:
@@ -329,11 +199,7 @@
         "tipo_decisao": "acórdão",
         "polo_ativo": ["Nome Agravante", "Nome Autor"],
         "advogados_polo_ativo": ["Nome Advogado (OAB/UF)"],
-<<<<<<< HEAD
-        "polo_passivo": ["Nome Agravado", "Nome Réu"], 
-=======
         "polo_passivo": ["Nome Agravado", "Nome Réu"],
->>>>>>> 5d316d1a
         "advogados_polo_passivo": ["Nome Advogado (OAB/UF)"],
         "resultado": "procedente|improcedente|parcialmente_procedente|extinto|provido|negado_provimento|confirmada|reformada",
         "data": "YYYY-MM-DD",
@@ -351,57 +217,6 @@
 - Resumo deve ter no máximo 250 caracteres e descrever brevemente a decisão
 - Se há texto de CONTINUAÇÃO DO TRECHO ANTERIOR, considere-o para contexto mas evite duplicar decisões"""
 
-<<<<<<< HEAD
-                model = genai.GenerativeModel("gemini-2.5-flash-lite-preview-06-17")
-
-                for chunk_index, chunk_text in enumerate(pdf_text_chunks):
-                    # Rate limiting: Free tier is 15 RPM, so wait 4+ seconds between requests
-                    if chunk_index > 0:
-                        delay = 4 + random.uniform(0.5, 1.5)  # 4-5.5 seconds
-                        logging.info(
-                            f"Rate limiting: waiting {delay:.1f} seconds before chunk {chunk_index + 1}"
-                        )
-                        time.sleep(delay)
-
-                    retry_count = 0
-                    max_retries = 5
-                    base_delay = 30
-                    response_successful = False
-                    response = None  # Ensure response is defined before the loop
-
-                    while retry_count < max_retries:
-                        try:
-                            logging.info(
-                                f"Processing chunk {chunk_index + 1}/{len(pdf_text_chunks)} for {pdf_path.name} (attempt {retry_count + 1})"
-                            )
-                            full_prompt = f"{prompt}\n\nTexto extraído do PDF (Chunk {chunk_index + 1}):\n{chunk_text}"
-                            response = model.generate_content(full_prompt)
-                            response_successful = True
-                            break
-                        except (OSError, ValueError, Exception) as e:
-                            if (
-                                "429" in str(e)
-                                or "quota" in str(e).lower()
-                                or "rate" in str(e).lower()
-                            ):
-                                retry_count += 1
-                                if retry_count < max_retries:
-                                    backoff_delay = base_delay * (
-                                        2 ** (retry_count - 1)
-                                    ) + random.uniform(0, 10)
-                                    logging.warning(
-                                        f"Rate limit hit for chunk {chunk_index + 1}, attempt {retry_count}. Waiting {backoff_delay:.1f} seconds..."
-                                    )
-                                    time.sleep(backoff_delay)
-                                else:
-                                    logging.error(
-                                        f"Max retries for rate limit hit exceeded for chunk {chunk_index + 1}: {e}"
-                                    )
-                                    # response_successful remains False, loop will terminate
-                            else:
-                                logging.error(
-                                    f"Non-rate-limit error for chunk {chunk_index + 1}: {e}"
-=======
                 for chunk_index, chunk_text in enumerate(pdf_text_chunks):
                     if chunk_index > 0:
                         delay = 4 + random.uniform(0.5, 1.5)
@@ -448,84 +263,11 @@
                             else:
                                 logging.error(
                                     f"Non-rate-limit error for chunk {chunk_index + 1}: {e_api}"
->>>>>>> 5d316d1a
                                 )
                                 response_successful = False
                                 break
 
                     if not response_successful:
-<<<<<<< HEAD
-                        logging.error(
-                            f"Skipping chunk {chunk_index + 1} due to unrecoverable API error or max retries."
-                        )
-                        # If one chunk fails unrecoverably, consider the whole PDF extraction a failure
-                        logging.error(
-                            f"Aborting extraction for PDF {pdf_path.name} due to error in chunk {chunk_index + 1}."
-                        )
-                        return None  # Abort for the entire PDF
-
-                    # Process the successful response
-                    logging.info(
-                        f"Response received from Gemini for {pdf_path.name} chunk {chunk_index + 1}"
-                    )
-
-                    # Save raw response for this chunk in temp directory
-                    raw_response_file = (
-                        temp_dir
-                        / f"{pdf_path.stem}_gemini_raw_response_chunk_{chunk_index + 1}.txt"
-                    )
-                    try:
-                        with open(raw_response_file, "w", encoding="utf-8") as f:
-                            f.write(response.text)
-                        logging.info(
-                            f"Saved raw Gemini response chunk {chunk_index + 1} to temp: {raw_response_file}"
-                        )
-                        all_raw_responses.append(
-                            f"Chunk {chunk_index + 1}: {response.text[:200]}..."
-                        )
-                    except (OSError, IOError) as e:
-                        logging.warning(
-                            "Failed to save raw Gemini response for chunk %d: %s",
-                            chunk_index + 1,
-                            e,
-                        )
-
-                    # Parse JSON response for this chunk
-                    try:
-                        # Clean up response text by removing markdown if present
-                        clean_response = response.text.strip()
-                        if clean_response.startswith("```json"):
-                            clean_response = (
-                                clean_response.replace("```json", "")
-                                .replace("```", "")
-                                .strip()
-                            )
-                        elif clean_response.startswith("```"):
-                            clean_response = clean_response.replace("```", "").strip()
-
-                        chunk_decisions = json.loads(clean_response)
-
-                        if isinstance(chunk_decisions, list):
-                            all_decisions.extend(chunk_decisions)
-                            logging.info(
-                                f"Chunk {chunk_index + 1}: Found {len(chunk_decisions)} decisions"
-                            )
-                        else:
-                            logging.warning(
-                                f"Chunk {chunk_index + 1}: Unexpected response format: {type(chunk_decisions)}"
-                            )
-
-                    except json.JSONDecodeError as je:
-                        logging.error(
-                            f"Chunk {chunk_index + 1}: Failed to parse JSON response: {je}. Aborting extraction for this PDF."
-                        )
-                        logging.debug(
-                            f"Chunk {chunk_index + 1} raw response: {response.text[:300]}..."
-                        )
-                        return None  # Abort for the entire PDF
-
-                # Combine all results
-=======
                         logging.error(f"Skipping chunk {chunk_index + 1}.")
                         return None
 
@@ -549,7 +291,6 @@
                         )  # type: ignore
                         return None
 
->>>>>>> 5d316d1a
                 final_extracted_data = {
                     "file_name_source": pdf_path.name,
                     "extraction_timestamp": datetime.datetime.now(
@@ -559,53 +300,6 @@
                     "chunks_processed": len(pdf_text_chunks),
                     "total_decisions_found": len(all_decisions),
                 }
-<<<<<<< HEAD
-
-                logging.info(
-                    f"Completed processing {len(pdf_text_chunks)} chunks for {pdf_path.name}. Total decisions found: {len(all_decisions)}"
-                )
-
-        if final_extracted_data is None:
-            logging.warning(
-                f"No data extracted or error occurred for {pdf_path.name}. JSON file will not be saved."
-            )
-            return None
-
-        # Always use PDF filename for consistency (not individual process numbers)
-        process_number_to_use = f"{pdf_path.stem}_extraction"
-
-        sanitized_filename_base = self._sanitize_filename(process_number_to_use)
-        json_filename = f"{sanitized_filename_base}.json"
-        output_json_path = output_json_dir / json_filename
-
-        try:
-            with open(output_json_path, "w", encoding="utf-8") as f:
-                json.dump(final_extracted_data, f, ensure_ascii=False, indent=4)
-            logging.info(f"Successfully saved extracted data to: {output_json_path}")
-
-            # Clean up temporary directory
-            try:
-                import shutil
-
-                shutil.rmtree(temp_dir)
-                logging.info(f"Cleaned up temporary directory: {temp_dir}")
-            except (OSError, FileNotFoundError) as cleanup_error:
-                logging.warning(
-                    "Failed to clean up temporary directory: %s", cleanup_error
-                )
-
-            return output_json_path
-        except IOError as e:
-            logging.error(f"Error saving JSON file {output_json_path}: {e}")
-            # Clean up temp directory even on failure
-            try:
-                import shutil
-
-                shutil.rmtree(temp_dir)
-            except Exception as e:
-                pass
-            return None
-=======
                 logging.info(
                     f"Processed {len(pdf_text_chunks)} chunks for {pdf_path.name}. Total decisions: {len(all_decisions)}"
                 )
@@ -628,7 +322,6 @@
                 logging.error(f"Error saving JSON file {output_json_path}: {e}")
                 return None
         # TemporaryDirectory is automatically cleaned up here via 'with' statement
->>>>>>> 5d316d1a
 
 
 def main():
@@ -647,68 +340,6 @@
         default=pathlib.Path(__file__).resolve().parent.parent.parent / "data",
         help="Directory to save the extracted JSON file. Defaults to data/",
     )
-<<<<<<< HEAD
-
-    args = parser.parse_args()
-
-    if not args.pdf_file.exists() or not args.pdf_file.is_file():
-        logging.error(f"PDF file not found or is not a file: {args.pdf_file}")
-        return
-
-    # For testing, GEMINI_API_KEY should be in the environment or passed to constructor
-    extractor = GeminiExtractor()
-    saved_path = extractor.extract_and_save_json(args.pdf_file, args.output_dir)
-
-    if saved_path:
-        logging.info(f"Extraction process complete. JSON saved to {saved_path}")
-    else:
-        logging.warning(
-            f"Extraction process failed or produced no output for {args.pdf_file}."
-        )
-
-
-if __name__ == "__main__":
-    # Create a dummy PDF for CLI testing if it doesn't exist
-    dummy_pdf_dir = pathlib.Path(__file__).resolve().parent.parent.parent / "data"
-    dummy_pdf_dir.mkdir(parents=True, exist_ok=True)
-    cli_test_pdf = (
-        dummy_pdf_dir / "cli_test_doc_for_extractor.pdf"
-    )  # Different name to avoid conflict
-    if not cli_test_pdf.exists():
-        try:
-            # Attempt to create a more realistic dummy PDF if PyPDF2 is available
-            from PyPDF2 import PdfWriter
-
-            writer = PdfWriter()
-            writer.add_blank_page(width=612, height=792)  # Standard letter size
-            # You could add some text here if needed for more advanced dummy content
-            # writer.add_page(...)
-            with open(cli_test_pdf, "wb") as f:
-                writer.write(f)
-            logging.info(
-                f"Created dummy PDF (blank page) for CLI testing: {cli_test_pdf}"
-            )
-        except ImportError:
-            with open(cli_test_pdf, "w") as f:
-                f.write(
-                    "This is a dummy PDF content for CLI testing (google-generativeai not available or text-only dummy)."
-                )
-            logging.info(
-                f"Created basic dummy PDF (text file) for CLI testing: {cli_test_pdf}"
-            )
-        except (OSError, IOError) as e:
-            logging.error(
-                "Could not create dummy PDF: %s. Falling back to simple text file.", e
-            )
-            with open(cli_test_pdf, "w") as f:
-                f.write("Fallback dummy PDF content.")
-            logging.info(
-                f"Created super-basic dummy PDF (text file) for CLI testing: {cli_test_pdf}"
-            )
-
-    # To run main: python causaganha/core/extractor.py --pdf_file data/cli_test_doc_for_extractor.pdf
-    # Ensure GEMINI_API_KEY is set in your environment if you want to test real API calls.
-=======
     args = parser.parse_args()
     if not args.pdf_file.exists() or not args.pdf_file.is_file():
         logging.error(f"PDF file not found: {args.pdf_file}")
@@ -736,5 +367,4 @@
         except Exception:  # Broad except for dummy creation
             with open(cli_test_pdf, "w") as f:  # Fixed: multiple statements on one line
                 f.write("Dummy PDF content.")
->>>>>>> 5d316d1a
     main()